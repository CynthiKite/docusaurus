--- conflicted
+++ resolved
@@ -131,22 +131,9 @@
 
 shell.exec('git add --all');
 
-<<<<<<< HEAD
 shell.exec(
-  `git commit -m "Deploy website" -m "Deploy website version based on ${
-    currentCommit
-  }"`
+  `git commit -m "Deploy website" -m "Deploy website version based on ${currentCommit}"`
 );
-=======
-if (
-  shell.exec(
-    `git commit -m "Deploy website" -m "Deploy website version based on ${currentCommit}"`
-  ).code !== 0
-) {
-  shell.echo(`Error: Committing static website failed`);
-  shell.exit(1);
-}
->>>>>>> b174ee2d
 if (shell.exec(`git push origin ${DEPLOYMENT_BRANCH}`).code !== 0) {
   shell.echo('Error: Git push failed');
   shell.exit(1);

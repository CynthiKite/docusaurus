/**
 * Copyright (c) 2017-present, Facebook, Inc.
 * All rights reserved.
 *
 * This source code is licensed under the BSD-style license found in the
 * LICENSE file in the root directory of this source tree. An additional grant
 * of patent rights can be found in the PATENTS file in the same directory.
 */

function execute(port) {
  const translation = require("./translation.js");
  const CWD = process.cwd();
  const express = require("express");
  const React = require("react");
  const request = require("request");
  const renderToStaticMarkup = require("react-dom/server").renderToStaticMarkup;
  const fs = require("fs-extra");
  const os = require("os");
  const path = require("path");
  const toSlug = require("../core/toSlug.js");
  const mkdirp = require("mkdirp");
  const glob = require("glob");
  const translate = require("./translate.js");
  let siteConfig = require(CWD + "/siteConfig.js");

  /**
   * Removes a module from the cache
   */
  function purgeCache(moduleName) {
    // Traverse the cache looking for the files
    // loaded by the specified module name
    searchCache(moduleName, function(mod) {
      delete require.cache[mod.id];
    });

    // Remove cached paths to the module.
    Object.keys(module.constructor._pathCache).forEach(function(cacheKey) {
      if (cacheKey.indexOf(moduleName) > 0) {
        delete module.constructor._pathCache[cacheKey];
      }
    });
  }

  /**
   * Traverses the cache to search for all the cached
   * files of the specified module name
   */
  function searchCache(moduleName, callback) {
    // Resolve the module identified by the specified name
    let mod = require.resolve(moduleName);

    // Check if the module has been resolved and found within
    // the cache
    if (mod && (mod = require.cache[mod]) !== undefined) {
      // Recursively go over the results
      (function traverse(mod) {
        // Go over each of the module's children and
        // traverse them
        mod.children.forEach(function(child) {
          traverse(child);
        });

        // Call the specified callback providing the
        // found cached module
        callback(mod);
      })(mod);
    }
  }

  /****************************************************************************/

  let readMetadata;
  let Metadata;

<<<<<<< HEAD
  function reloadMetadataCategories() {
    purgeCache("./readMetadata.js");
    readMetadata = require("./readMetadata.js");
    readMetadata.generateDocsMetadata();
    purgeCache("../core/metadata.js");
    Metadata = require("../core/metadata.js");
    purgeCache("./readCategories.js");
    readCategories = require("./readCategories.js");

    let sidebars = {};
    for (let i = 0; i < Metadata.length; i++) {
      let sidebar = Metadata[i].sidebar;
      if (sidebars[sidebar] !== true) {
        sidebars[sidebar] = true;
        readCategories(sidebar);
      }
    }
=======
  function reloadMetadata() {
    readMetadata.generateDocsMetadata();
    purgeCache("../core/metadata.js");
    Metadata = require("../core/metadata.js");
>>>>>>> ab58eaa9
  }

  /****************************************************************************/

  const TABLE_OF_CONTENTS_TOKEN = "<AUTOGENERATED_TABLE_OF_CONTENTS>";

  const insertTableOfContents = rawContent => {
    const regexp = /\n###\s+(`.*`.*)\n/g;
    let match;
    const headers = [];
    while ((match = regexp.exec(rawContent))) {
      headers.push(match[1]);
    }

    const tableOfContents = headers
      .map(header => `  - [${header}](#${toSlug(header)})`)
      .join("\n");

    return rawContent.replace(TABLE_OF_CONTENTS_TOKEN, tableOfContents);
  };

  /****************************************************************************/

  function isSeparateCss(file) {
    if (!siteConfig.separateCss) {
      return false;
    }
    for (let i = 0; i < siteConfig.separateCss.length; i++) {
      if (file.includes(siteConfig.separateCss[i])) {
        return true;
      }
    }
    return false;
  }

  /****************************************************************************/

  console.log("server.js triggered...");

  reloadMetadata();

  /* handle all requests for document pages */
  const app = express().get(/docs\/[\s\S]*html$/, (req, res, next) => {
    purgeCache(CWD + "/siteConfig.js");
    siteConfig = require(CWD + "/siteConfig.js");

    console.log(req.path);

    reloadMetadata();
    let links = {};
    for (let i = 0; i < Metadata.length; i++) {
      const metadata = Metadata[i];
      links[metadata.permalink] =
        "docs/" + metadata.language + "/" + metadata.source;
    }
    let mdToHtml = {};
    for (let i = 0; i < Metadata.length; i++) {
      const metadata = Metadata[i];
      mdToHtml["/docs/" + metadata.language + "/" + metadata.source] =
        siteConfig.baseUrl + metadata.permalink;
    }

    let file = links[req.path.toString().replace(siteConfig.baseUrl, "")];
    file = CWD + "/../" + file;
    if (!fs.existsSync(file)) {
      next();
      return;
    }
    console.log(file);
    const result = readMetadata.processMetadata(file);

    const metadata = result.metadata;
    const language = metadata.language;
    let rawContent = result.rawContent;

    /* generate table of contents if appropriate */
    if (rawContent && rawContent.indexOf(TABLE_OF_CONTENTS_TOKEN) !== -1) {
      rawContent = insertTableOfContents(rawContent);
    }

    /* replace any links to markdown files to their website html links */
    Object.keys(mdToHtml).forEach(function(key, index) {
      rawContent = rawContent.replace(new RegExp(key, "g"), mdToHtml[key]);
    });

    purgeCache("../core/DocsLayout.js");
    const DocsLayout = require("../core/DocsLayout.js");
    const docComp = (
      <DocsLayout metadata={metadata} language={language} config={siteConfig}>
        {rawContent}
      </DocsLayout>
    );

    res.send(renderToStaticMarkup(docComp));
  });
  /* handle all requests for blog pages and posts */
  app.get(/blog\/[\s\S]*html$/, (req, res) => {
    purgeCache(CWD + "/siteConfig.js");
    siteConfig = require(CWD + "/siteConfig.js");

    if (fs.existsSync(__dirname + "../core/MetadataBlog.js")) {
      purgeCache("../core/MetadataBlog.js");
      fs.removeSync(__dirname + "../core/MetadataBlog.js");
    }
    readMetadata.generateBlogMetadata();
    MetadataBlog = require("../core/MetadataBlog.js");

    /* generate all of the blog pages */
    purgeCache("../core/BlogPageLayout.js");
    const BlogPageLayout = require("../core/BlogPageLayout.js");
    const blogPages = {};
    /* make blog pages with 10 posts per page */
    const perPage = 10;
    for (
      let page = 0;
      page < Math.ceil(MetadataBlog.length / perPage);
      page++
    ) {
      let language = "en";
      const metadata = { page: page, perPage: perPage };
      const blogPageComp = (
        <BlogPageLayout
          metadata={metadata}
          language={language}
          config={siteConfig}
        />
      );
      const str = renderToStaticMarkup(blogPageComp);

      let path = (page > 0 ? "page" + (page + 1) : "") + "/index.html";
      blogPages[path] = str;
    }

    let parts = req.path.toString().split("blog/");
    // send corresponding blog page if appropriate
    if (parts[1] === "index.html") {
      res.send(blogPages["/index.html"]);
    } else if (parts[1].endsWith("/index.html")) {
      res.send(blogPages[parts[1]]);
    } else if (parts[1].match(/page([0-9]+)/)) {
      if (parts[1].endsWith("/")) {
        res.send(blogPages[parts[1] + "index.html"]);
      } else {
        res.send(blogPages[parts[1] + "/index.html"]);
      }
    } else {
      // else send corresponding blog post
      let file = parts[1];
      file = file.replace(/\.html$/, ".md");
      file = file.replace(new RegExp("/", "g"), "-");
      file = CWD + "/../blog/" + file;

      const result = readMetadata.extractMetadata(
        fs.readFileSync(file, { encoding: "utf8" })
      );
      const rawContent = result.rawContent;
      const metadata = Object.assign(
        { path: req.path.toString().split("blog/")[1], content: rawContent },
        result.metadata
      );
      metadata.id = metadata.title;

      let language = "en";
      purgeCache("../core/BlogPostLayout.js");
      const BlogPostLayout = require("../core/BlogPostLayout.js");

      const blogPostComp = (
        <BlogPostLayout
          metadata={metadata}
          language={language}
          config={siteConfig}
        >
          {rawContent}
        </BlogPostLayout>
      );
      res.send(renderToStaticMarkup(blogPostComp));
    }
  });

  /* handle all other main pages */
  app.get("*.html", (req, res, next) => {
    purgeCache(CWD + "/siteConfig.js");
    siteConfig = require(CWD + "/siteConfig.js");

    console.log(req.path);

    /* look for user provided html file first */
    let htmlFile = req.path.toString().replace(siteConfig.baseUrl, "");
    htmlFile = CWD + "/pages/" + htmlFile;
    if (
      fs.existsSync(htmlFile) ||
      fs.existsSync(
        (htmlFile = htmlFile.replace(
          path.basename(htmlFile),
          "en/" + path.basename(htmlFile)
        ))
      )
    ) {
      res.send(fs.readFileSync(htmlFile, { encoding: "utf8" }));
      return;
    }

    /* look for user provided react file either in specified path or in path for english files */
    let file = req.path.toString().replace(/\.html$/, ".js");
    file = file.replace(siteConfig.baseUrl, "");
    let userFile = CWD + "/pages/" + file;

    let language = "en";
    const regexLang = /(.*)\/.*\.html$/;
    const match = regexLang.exec(req.path);
    const parts = match[1].split("/");
    const enabledLangTags = [];
    for (let i = 0; i < translation["languages"].length; i++) {
      enabledLangTags.push(translation["languages"][i].tag);
    }
    for (let i = 0; i < parts.length; i++) {
      if (enabledLangTags.indexOf(parts[i]) !== -1) {
        language = parts[i];
      }
    }
    let englishFile = CWD + "/pages/" + file;
    if (language !== "en") {
      englishFile = englishFile.replace("/" + language + "/", "/en/");
    }

    /* check for: a file for the page, an english file for page with unspecified language, 
       english file for the page */
    if (
      fs.existsSync(userFile) ||
      fs.existsSync(
        (userFile = userFile.replace(
          path.basename(userFile),
          "en/" + path.basename(userFile)
        ))
      ) ||
      fs.existsSync((userFile = englishFile))
    ) {
      /* copy into docusaurus so require paths work */
      let parts = userFile.split("pages/");
      let tempFile = __dirname + "/../pages/" + parts[1];
      tempFile = tempFile.replace(
        path.basename(file),
        "temp" + path.basename(file)
      );
      mkdirp.sync(tempFile.replace(new RegExp("/[^/]*$"), ""));
      fs.copySync(userFile, tempFile);

      /* render into a string */
      purgeCache(tempFile);
      const ReactComp = require(tempFile);
      purgeCache("../core/Site.js");
      const Site = require("../core/Site.js");
      translate.setLanguage(language);
      const str = renderToStaticMarkup(
        <Site language={language} config={siteConfig}>
          <ReactComp language={language} />
        </Site>
      );

      fs.removeSync(tempFile);

      res.send(str);
    } else {
      console.log(req.path);
      next();
      return;
    }
  });

  /* generate the main.css file by concatenating user provided css to the end */
  app.get(/main\.css$/, (req, res) => {
    const mainCssPath =
      __dirname +
      "/../static/" +
      req.path.toString().replace(siteConfig.baseUrl, "/");
    let cssContent = fs.readFileSync(mainCssPath, { encoding: "utf8" });

    let files = glob.sync(CWD + "/static/**/*.css");

    files.forEach(file => {
      if (isSeparateCss(file)) {
        return;
      }
      cssContent =
        cssContent + "\n" + fs.readFileSync(file, { encoding: "utf8" });
    });

    cssContent = cssContent
      .toString()
      .replace(
        new RegExp("{primaryColor}", "g"),
        siteConfig.colors.primaryColor
      );
    cssContent = cssContent.replace(
      new RegExp("{secondaryColor}", "g"),
      siteConfig.colors.secondaryColor
    );
    cssContent = cssContent.replace(
      new RegExp("{prismColor}", "g"),
      siteConfig.colors.prismColor
    );

    res.send(cssContent);
  });

  /* serve static content first from user folder then from docusaurus */
  app.use(siteConfig.baseUrl, express.static(CWD + "/static"));
  app.use(siteConfig.baseUrl, express.static(__dirname + "/../static"));

  app.get(/\/[^\.]*\/?$/, (req, res) => {
    if (req.path.toString().endsWith("/")) {
      request.get(
        "http://localhost:" + port + req.path + "index.html",
        (err, response, body) => {
          if (!err) {
            res.send(body);
          }
        }
      );
    } else {
      request.get(
        "http://localhost:" + port + req.path + "/index.html",
        (err, response, body) => {
          if (!err) {
            res.send(body);
          }
        }
      );
    }
  });

  app.listen(port);
  console.log("listening on port: " + port);
}

module.exports = execute;<|MERGE_RESOLUTION|>--- conflicted
+++ resolved
@@ -72,30 +72,13 @@
   let readMetadata;
   let Metadata;
 
-<<<<<<< HEAD
-  function reloadMetadataCategories() {
+  function reloadMetadata() {
     purgeCache("./readMetadata.js");
     readMetadata = require("./readMetadata.js");
     readMetadata.generateDocsMetadata();
     purgeCache("../core/metadata.js");
     Metadata = require("../core/metadata.js");
-    purgeCache("./readCategories.js");
-    readCategories = require("./readCategories.js");
-
-    let sidebars = {};
-    for (let i = 0; i < Metadata.length; i++) {
-      let sidebar = Metadata[i].sidebar;
-      if (sidebars[sidebar] !== true) {
-        sidebars[sidebar] = true;
-        readCategories(sidebar);
-      }
-    }
-=======
-  function reloadMetadata() {
-    readMetadata.generateDocsMetadata();
-    purgeCache("../core/metadata.js");
-    Metadata = require("../core/metadata.js");
->>>>>>> ab58eaa9
+
   }
 
   /****************************************************************************/
